--- conflicted
+++ resolved
@@ -51,14 +51,9 @@
 
         loadBalancingPolicy = new SortingLoadBalancingPolicy();
         cluster = Cluster.builder()
-<<<<<<< HEAD
-                .addContactPointsWithPorts(scassandras.address(2))
-                .withAddressTranslator(scassandras.addressTranslator())
-                .withProtocolVersion(ProtocolVersion.V2) // Scassandra does not support V3 nor V4 yet
-=======
                 .addContactPoints(scassandras.address(2).getAddress())
                 .withPort(scassandras.getBinaryPort())
->>>>>>> 2c3c7490
+                .withProtocolVersion(ProtocolVersion.V2) // Scassandra does not support V3 nor V4 yet
                 .withLoadBalancingPolicy(loadBalancingPolicy)
                 .withSpeculativeExecutionPolicy(new ConstantSpeculativeExecutionPolicy(speculativeExecutionDelay, 1))
                 .withQueryOptions(new QueryOptions().setDefaultIdempotence(true))
@@ -208,15 +203,10 @@
         SpeculativeExecutionPolicy mockPolicy = mock(SpeculativeExecutionPolicy.class);
 
         Cluster cluster = Cluster.builder()
-<<<<<<< HEAD
-                .addContactPointsWithPorts(scassandras.address(2))
-                .withAddressTranslator(scassandras.addressTranslator())
+                .addContactPoints(scassandras.address(2).getAddress())
+                .withPort(scassandras.getBinaryPort())
                 // Scassandra does not support V3 nor V4 yet, and V4 may cause the server to crash
                 .withProtocolVersion(ProtocolVersion.V2)
-=======
-                .addContactPoints(scassandras.address(2).getAddress())
-                .withPort(scassandras.getBinaryPort())
->>>>>>> 2c3c7490
                 .withSpeculativeExecutionPolicy(mockPolicy)
                 .build();
 
