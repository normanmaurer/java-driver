/*
 *      Copyright (C) 2012-2015 DataStax Inc.
 *
 *   Licensed under the Apache License, Version 2.0 (the "License");
 *   you may not use this file except in compliance with the License.
 *   You may obtain a copy of the License at
 *
 *      http://www.apache.org/licenses/LICENSE-2.0
 *
 *   Unless required by applicable law or agreed to in writing, software
 *   distributed under the License is distributed on an "AS IS" BASIS,
 *   WITHOUT WARRANTIES OR CONDITIONS OF ANY KIND, either express or implied.
 *   See the License for the specific language governing permissions and
 *   limitations under the License.
 */
package com.datastax.driver.core;

import com.datastax.driver.core.exceptions.InvalidQueryException;
import com.datastax.driver.core.utils.SocketChannelMonitor;
import org.testng.annotations.Test;

import java.util.concurrent.TimeUnit;

import static com.datastax.driver.core.Assertions.assertThat;
import static com.datastax.driver.core.CreateCCM.TestMode.PER_METHOD;
import static com.datastax.driver.core.TestUtils.nonDebouncingQueryOptions;
import static com.google.common.collect.Lists.newArrayList;
import static java.util.concurrent.TimeUnit.MINUTES;
import static org.assertj.core.api.Assertions.fail;

@CreateCCM(PER_METHOD)
@CCMConfig(dirtiesContext = true, createCluster = false)
public class SessionLeakTest extends CCMTestsSupport {

    SocketChannelMonitor channelMonitor;

    @Test(groups = "short")
    public void connectionLeakTest() throws Exception {
        // Checking for JAVA-342
        channelMonitor = new SocketChannelMonitor();
        channelMonitor.reportAtFixedInterval(1, TimeUnit.SECONDS);
        Cluster cluster = register(Cluster.builder()
                .addContactPoints(getContactPoints().get(0))
                .withPort(ccm().getBinaryPort())
                .withNettyOptions(channelMonitor.nettyOptions())
                .withQueryOptions(nonDebouncingQueryOptions())
                .build());

        cluster.init();

        assertThat(cluster.manager.sessions.size()).isEqualTo(0);
        // Should be 1 control connection after initialization.
        assertOpenConnections(1, cluster);

        // ensure sessions.size() returns with 1 control connection + core pool size.
        int corePoolSize = TestUtils.numberOfLocalCoreConnections(cluster);
        Session session = cluster.connect();

        assertThat(cluster.manager.sessions.size()).isEqualTo(1);
        assertOpenConnections(1 + corePoolSize, cluster);

        // ensure sessions.size() returns to 0 with only 1 active connection (the control connection)
        session.close();
        assertThat(cluster.manager.sessions.size()).isEqualTo(0);
        assertOpenConnections(1, cluster);

        // ensure bootstrapping a node does not create additional connections
<<<<<<< HEAD
        ccm.add(2);
        ccm.start(2);
        ccm.waitForUp(2);
=======
        ccm().add(2);
        ccm().start(2);
>>>>>>> 1d3aa2fb
        assertThat(cluster).host(2).comesUpWithin(2, MINUTES);

        assertThat(cluster.manager.sessions.size()).isEqualTo(0);
        assertOpenConnections(1, cluster);

        // ensure a new session gets registered and core connections are established
        // there should be corePoolSize more connections to accommodate for the new host.
        Session thisSession = cluster.connect();
        assertThat(cluster.manager.sessions.size()).isEqualTo(1);
        assertOpenConnections(1 + (corePoolSize * 2), cluster);

        // ensure bootstrapping a node does not create additional connections that won't get cleaned up
        thisSession.close();

        assertThat(cluster.manager.sessions.size()).isEqualTo(0);
        assertOpenConnections(1, cluster);
        cluster.close();
        // Ensure no channels remain open.
        channelMonitor.stop();
        channelMonitor.report();
        assertThat(channelMonitor.openChannels(newArrayList(ccm().addressOfNode(1), ccm().addressOfNode(2))).size()).isEqualTo(0);
    }

    @Test(groups = "short")
    public void should_not_leak_session_when_wrong_keyspace() throws Exception {
        // Checking for JAVA-806
        channelMonitor = new SocketChannelMonitor();
        channelMonitor.reportAtFixedInterval(1, TimeUnit.SECONDS);
        Cluster cluster = register(Cluster.builder()
                .addContactPoints(getContactPoints().get(0))
                .withPort(ccm().getBinaryPort())
                .withNettyOptions(channelMonitor.nettyOptions())
                .build());
        cluster.init();
        assertThat(cluster.manager.sessions.size()).isEqualTo(0);
        try {
            // Should be 1 control connection after initialization.
            assertOpenConnections(1, cluster);
            cluster.connect("wrong_keyspace");
            fail("Should not have connected to a wrong keyspace");
        } catch (InvalidQueryException e) {
            // ok
        }
        assertThat(cluster.manager.sessions.size()).isEqualTo(0);
        cluster.close();
        // Ensure no channels remain open.
        channelMonitor.stop();
        channelMonitor.report();
        assertThat(channelMonitor.openChannels(ccm().addressOfNode(1), ccm().addressOfNode(2)).size()).isEqualTo(0);
    }

    private void assertOpenConnections(int expected, Cluster cluster) {
        assertThat(cluster.getMetrics().getOpenConnections().getValue()).isEqualTo(expected);
        assertThat(channelMonitor.openChannels(ccm().addressOfNode(1), ccm().addressOfNode(2)).size()).isEqualTo(expected);
    }
}<|MERGE_RESOLUTION|>--- conflicted
+++ resolved
@@ -65,14 +65,9 @@
         assertOpenConnections(1, cluster);
 
         // ensure bootstrapping a node does not create additional connections
-<<<<<<< HEAD
-        ccm.add(2);
-        ccm.start(2);
-        ccm.waitForUp(2);
-=======
         ccm().add(2);
         ccm().start(2);
->>>>>>> 1d3aa2fb
+        ccm().waitForUp(2);
         assertThat(cluster).host(2).comesUpWithin(2, MINUTES);
 
         assertThat(cluster.manager.sessions.size()).isEqualTo(0);
