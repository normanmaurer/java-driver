/*
 *      Copyright (C) 2012-2015 DataStax Inc.
 *
 *   Licensed under the Apache License, Version 2.0 (the "License");
 *   you may not use this file except in compliance with the License.
 *   You may obtain a copy of the License at
 *
 *      http://www.apache.org/licenses/LICENSE-2.0
 *
 *   Unless required by applicable law or agreed to in writing, software
 *   distributed under the License is distributed on an "AS IS" BASIS,
 *   WITHOUT WARRANTIES OR CONDITIONS OF ANY KIND, either express or implied.
 *   See the License for the specific language governing permissions and
 *   limitations under the License.
 */
package com.datastax.driver.core.querybuilder;

import java.math.BigDecimal;
import java.math.BigInteger;
import java.net.InetAddress;
import java.util.*;

import com.google.common.collect.ImmutableList;
import com.google.common.collect.ImmutableMap;
import org.testng.annotations.Test;

import static org.assertj.core.api.Assertions.assertThat;
import static org.testng.Assert.assertEquals;
import static org.testng.Assert.assertTrue;
import static org.testng.Assert.fail;

import com.datastax.driver.core.*;
<<<<<<< HEAD
import com.datastax.driver.core.exceptions.InvalidQueryException;
=======
>>>>>>> f70ef043
import com.datastax.driver.core.utils.Bytes;
import com.datastax.driver.core.utils.CassandraVersion;

import static com.datastax.driver.core.DataType.cint;
import static com.datastax.driver.core.querybuilder.QueryBuilder.*;

public class QueryBuilderTest {

    @Test(groups = "unit")
    public void selectTest() throws Exception {

        String query;
        Statement select;

        query = "SELECT * FROM foo WHERE k=4 AND c>'a' AND c<='z';";
        select = select().all().from("foo").where(eq("k", 4)).and(gt("c", "a")).and(lte("c", "z"));
        assertEquals(select.toString(), query);

        // Ensure where() and where(...) are equal
        select = select().all().from("foo").where().and(eq("k", 4)).and(gt("c", "a")).and(lte("c", "z"));
        assertEquals(select.toString(), query);

        query = "SELECT a,b,\"C\" FROM foo WHERE a IN ('127.0.0.1','127.0.0.3') AND \"C\"='foo' ORDER BY a ASC,b DESC LIMIT 42;";
        select = select("a", "b", quote("C")).from("foo")
            .where(in("a", InetAddress.getByName("127.0.0.1"), InetAddress.getByName("127.0.0.3")))
            .and(eq(quote("C"), "foo"))
            .orderBy(asc("a"), desc("b"))
            .limit(42);
        assertEquals(select.toString(), query);

        query = "SELECT writetime(a),ttl(a) FROM foo ALLOW FILTERING;";
        select = select().writeTime("a").ttl("a").from("foo").allowFiltering();
        assertEquals(select.toString(), query);

        query = "SELECT DISTINCT longName AS a,ttl(longName) AS ttla FROM foo LIMIT :limit;";
        select = select().distinct().column("longName").as("a").ttl("longName").as("ttla").from("foo").limit(bindMarker("limit"));
        assertEquals(select.toString(), query);

        query = "SELECT DISTINCT longName AS a,ttl(longName) AS ttla FROM foo WHERE k IN () LIMIT :limit;";
        select = select().distinct().column("longName").as("a").ttl("longName").as("ttla").from("foo").where(in("k")).limit(bindMarker("limit"));
        assertEquals(select.toString(), query);

        query = "SELECT * FROM foo WHERE bar=:barmark AND baz=:bazmark LIMIT :limit;";
        select = select().all().from("foo").where().and(eq("bar", bindMarker("barmark"))).and(eq("baz", bindMarker("bazmark"))).limit(bindMarker("limit"));
        assertEquals(select.toString(), query);

        query = "SELECT a FROM foo WHERE k IN ();";
        select = select("a").from("foo").where(in("k"));
        assertEquals(select.toString(), query);

        query = "SELECT a FROM foo WHERE k IN ?;";
        select = select("a").from("foo").where(in("k", bindMarker()));
        assertEquals(select.toString(), query);

        query = "SELECT count(*) FROM foo;";
        select = select().countAll().from("foo");
        assertEquals(select.toString(), query);

        query = "SELECT intToBlob(b) FROM foo;";
        select = select().fcall("intToBlob", column("b")).from("foo");
        assertEquals(select.toString(), query);

        query = "SELECT * FROM foo WHERE k>42 LIMIT 42;";
        select = select().all().from("foo").where(gt("k", 42)).limit(42);
        assertEquals(select.toString(), query);

        query = "SELECT * FROM foo WHERE token(k)>token(42);";
        select = select().all().from("foo").where(gt(token("k"), fcall("token", 42)));
        assertEquals(select.toString(), query);

        query = "SELECT * FROM foo2 WHERE token(a,b)>token(42,101);";
        select = select().all().from("foo2").where(gt(token("a", "b"), fcall("token", 42, 101)));
        assertEquals(select.toString(), query);

        query = "SELECT * FROM words WHERE w='):,ydL ;O,D';";
        select = select().all().from("words").where(eq("w", "):,ydL ;O,D"));
        assertEquals(select.toString(), query);

        query = "SELECT * FROM words WHERE w='WA(!:gS)r(UfW';";
        select = select().all().from("words").where(eq("w", "WA(!:gS)r(UfW"));
        assertEquals(select.toString(), query);

        Date date = new Date();
        date.setTime(1234325);
        query = "SELECT * FROM foo WHERE d=1234325;";
        select = select().all().from("foo").where(eq("d", date));
        assertEquals(select.toString(), query);

        query = "SELECT * FROM foo WHERE b=0xcafebabe;";
        select = select().all().from("foo").where(eq("b", Bytes.fromHexString("0xCAFEBABE")));
        assertEquals(select.toString(), query);

        try {
            select().countAll().from("foo").orderBy(asc("a"), desc("b")).orderBy(asc("a"), desc("b"));
            fail();
        } catch (IllegalStateException e) {
            assertEquals(e.getMessage(), "An ORDER BY clause has already been provided");
        }

        try {
            select().column("a").all().from("foo");
            fail();
        } catch (IllegalStateException e) {
            assertEquals(e.getMessage(), "Some columns ([a]) have already been selected.");
        }

        try {
            select().column("a").countAll().from("foo");
            fail();
        } catch (IllegalStateException e) {
            assertEquals(e.getMessage(), "Some columns ([a]) have already been selected.");
        }

        try {
            select().all().from("foo").limit(-42);
            fail();
        } catch (IllegalArgumentException e) {
            assertEquals(e.getMessage(), "Invalid LIMIT value, must be strictly positive");
        }

        try {
            select().all().from("foo").limit(42).limit(42);
            fail();
        } catch (IllegalStateException e) {
            assertEquals(e.getMessage(), "A LIMIT value has already been provided");
        }
    }

    @Test(groups = "unit")
    @SuppressWarnings("serial")
    public void insertTest() throws Exception {

        String query;
        Statement insert;

        query = "INSERT INTO foo(a,b,\"C\",d) VALUES (123,'127.0.0.1','foo''bar',{'x':3,'y':2}) USING TIMESTAMP 42 AND TTL 24;";
        insert = insertInto("foo")
            .value("a", 123)
            .value("b", InetAddress.getByName("127.0.0.1"))
            .value(quote("C"), "foo'bar")
            .value("d", new TreeMap<String, Integer>() {{
                put("x", 3);
                put("y", 2);
            }})
            .using(timestamp(42)).and(ttl(24));
        assertEquals(insert.toString(), query);

        query = "INSERT INTO foo(a,b) VALUES (2,null);";
        insert = insertInto("foo")
            .value("a", 2)
            .value("b", null);
        assertEquals(insert.toString(), query);

        query = "INSERT INTO foo(a,b) VALUES ({2,3,4},3.4) USING TTL 24 AND TIMESTAMP 42;";
        insert = insertInto("foo").values(new String[]{ "a", "b" }, new Object[]{ new TreeSet<Integer>() {{
            add(2);
            add(3);
            add(4);
        }}, 3.4 }).using(ttl(24)).and(timestamp(42));
        assertEquals(insert.toString(), query);

        query = "INSERT INTO foo.bar(a,b) VALUES ({2,3,4},3.4) USING TTL ? AND TIMESTAMP ?;";
        insert = insertInto("foo", "bar")
            .values(new String[]{ "a", "b" }, new Object[]{ new TreeSet<Integer>() {{
                add(2);
                add(3);
                add(4);
            }}, 3.4 })
            .using(ttl(bindMarker()))
            .and(timestamp(bindMarker()));
        assertEquals(insert.toString(), query);

        // commutative result of TIMESTAMP
        query = "INSERT INTO foo.bar(a,b,c) VALUES ({2,3,4},3.4,123) USING TIMESTAMP 42;";
        insert = insertInto("foo", "bar")
            .using(timestamp(42))
            .values(new String[]{ "a", "b" }, new Object[]{ new TreeSet<Integer>() {{
                add(2);
                add(3);
                add(4);
            }}, 3.4 })
            .value("c", 123);
        assertEquals(insert.toString(), query);

        // commutative result of value() and values()
        query = "INSERT INTO foo(c,a,b) VALUES (123,{2,3,4},3.4) USING TIMESTAMP 42;";
        insert = insertInto("foo")
            .using(timestamp(42))
            .value("c", 123)
            .values(new String[]{ "a", "b" }, new Object[]{ new TreeSet<Integer>() {{
                add(2);
                add(3);
                add(4);
            }}, 3.4 });
        assertEquals(insert.toString(), query);

        try {
            insertInto("foo").values(new String[]{ "a", "b" }, new Object[]{ 1, 2, 3 });
            fail();
        } catch (IllegalArgumentException e) {
            assertEquals(e.getMessage(), "Got 2 names but 3 values");
        }

        // CAS test
        query = "INSERT INTO foo(k,x) VALUES (0,1) IF NOT EXISTS;";
        insert = insertInto("foo").value("k", 0).value("x", 1).ifNotExists();
        assertEquals(insert.toString(), query);

        query = "INSERT INTO foo(k,x) VALUES (0,(1));";
        insert = insertInto("foo").value("k", 0).value("x", TupleType.of(cint()).newValue(1));
        assertEquals(insert.toString(), query);

        // UDT: see QueryBuilderExecutionTest
    }

    @Test(groups = "unit")
    @SuppressWarnings("serial")
    public void updateTest() throws Exception {

        String query;
        Statement update;

        query = "UPDATE foo.bar USING TIMESTAMP 42 SET a=12,b=[3,2,1],c=c+3 WHERE k=2;";
        update = update("foo", "bar").using(timestamp(42)).with(set("a", 12)).and(set("b", Arrays.asList(3, 2, 1))).and(incr("c", 3)).where(eq("k", 2));
        assertEquals(update.toString(), query);

        query = "UPDATE foo SET b=null WHERE k=2;";
        update = update("foo").where().and(eq("k", 2)).with(set("b", null));
        assertEquals(update.toString(), query);

        query = "UPDATE foo SET a[2]='foo',b=[3,2,1]+b,c=c-{'a'} WHERE k=2 AND l='foo' AND m<4 AND n>=1;";
        update = update("foo").with(setIdx("a", 2, "foo")).and(prependAll("b", Arrays.asList(3, 2, 1))).and(remove("c", "a")).where(eq("k", 2)).and(eq("l", "foo")).and(lt("m", 4)).and(gte("n", 1));
        assertEquals(update.toString(), query);

        query = "UPDATE foo SET b=[3]+b,c=c+['a'],d=d+[1,2,3],e=e-[1];";
        update = update("foo").with().and(prepend("b", 3)).and(append("c", "a")).and(appendAll("d", Arrays.asList(1, 2, 3))).and(discard("e", 1));
        assertEquals(update.toString(), query);

        query = "UPDATE foo SET b=b-[1,2,3],c=c+{1},d=d+{2,3,4};";
        update = update("foo").with(discardAll("b", Arrays.asList(1, 2, 3))).and(add("c", 1)).and(addAll("d", new TreeSet<Integer>() {{
            add(2);
            add(3);
            add(4);
        }}));
        assertEquals(update.toString(), query);

        query = "UPDATE foo SET b=b-{2,3,4},c['k']='v',d=d+{'x':3,'y':2};";
        update = update("foo").with(removeAll("b", new TreeSet<Integer>() {{
            add(2);
            add(3);
            add(4);
        }}))
            .and(put("c", "k", "v"))
            .and(putAll("d", new TreeMap<String, Integer>() {{
                put("x", 3);
                put("y", 2);
            }}));
        assertEquals(update.toString(), query);

        query = "UPDATE foo USING TTL 400;";
        update = update("foo").using(ttl(400));
        assertEquals(update.toString(), query);

        query = "UPDATE foo SET a=" + new BigDecimal(3.2) + ",b=42 WHERE k=2;";
        update = update("foo").with(set("a", new BigDecimal(3.2))).and(set("b", new BigInteger("42"))).where(eq("k", 2));
        assertEquals(update.toString(), query);

        query = "UPDATE foo USING TIMESTAMP 42 SET b=[3,2,1]+b WHERE k=2 AND l='foo';";
        update = update("foo").where().and(eq("k", 2)).and(eq("l", "foo")).with(prependAll("b", Arrays.asList(3, 2, 1))).using(timestamp(42));
        assertEquals(update.toString(), query);

        // Test commutative USING
        update = update("foo").where().and(eq("k", 2)).and(eq("l", "foo")).using(timestamp(42)).with(prependAll("b", Arrays.asList(3, 2, 1)));
        assertEquals(update.toString(), query);

        // Test commutative USING
        update = update("foo").using(timestamp(42)).where(eq("k", 2)).and(eq("l", "foo")).with(prependAll("b", Arrays.asList(3, 2, 1)));
        assertEquals(update.toString(), query);

        try {
            update("foo").using(ttl(-400));
            fail();
        } catch (IllegalArgumentException e) {
            assertEquals(e.getMessage(), "Invalid ttl, must be positive");
        }

        // CAS test
        query = "UPDATE foo SET x=4 WHERE k=0 IF x=1;";
        update = update("foo").with(set("x", 4)).where(eq("k", 0)).onlyIf(eq("x", 1));
        assertEquals(update.toString(), query);
    }

    @Test(groups = "unit")
    public void deleteTest() throws Exception {

        String query;
        Statement delete;

        query = "DELETE a,b,c FROM foo USING TIMESTAMP 0 WHERE k=1;";
        delete = delete("a", "b", "c").from("foo").using(timestamp(0)).where(eq("k", 1));
        assertEquals(delete.toString(), query);

        query = "DELETE a[3],b['foo'],c FROM foo WHERE k=1;";
        delete = delete().listElt("a", 3).mapElt("b", "foo").column("c").from("foo").where(eq("k", 1));
        assertEquals(delete.toString(), query);

        // Invalid CQL, testing edge case
        query = "DELETE a,b,c FROM foo;";
        delete = delete("a", "b", "c").from("foo");
        assertEquals(delete.toString(), query);

        query = "DELETE FROM foo USING TIMESTAMP 1240003134 WHERE k='value';";
        delete = delete().all().from("foo").using(timestamp(1240003134L)).where(eq("k", "value"));
        assertEquals(delete.toString(), query);
        delete = delete().from("foo").using(timestamp(1240003134L)).where(eq("k", "value"));
        assertEquals(delete.toString(), query);

        query = "DELETE a,b,c FROM foo.bar USING TIMESTAMP 1240003134 WHERE k=1;";
        delete = delete("a", "b", "c").from("foo", "bar").where().and(eq("k", 1)).using(timestamp(1240003134L));
        assertEquals(delete.toString(), query);

        query = "DELETE FROM foo.bar WHERE k1='foo' AND k2=1;";
        delete = delete().from("foo", "bar").where(eq("k1", "foo")).and(eq("k2", 1));
        assertEquals(delete.toString(), query);

        try {
            delete().column("a").all().from("foo");
            fail();
        } catch (IllegalStateException e) {
            assertEquals(e.getMessage(), "Some columns ([a]) have already been selected.");
        }

        try {
            delete().from("foo").using(timestamp(-1240003134L));
            fail();
        } catch (IllegalArgumentException e) {
            assertEquals(e.getMessage(), "Invalid timestamp, must be positive");
        }

        query = "DELETE FROM foo.bar WHERE k1='foo' IF EXISTS;";
        delete = delete().from("foo", "bar").where(eq("k1", "foo")).ifExists();
        assertEquals(delete.toString(), query);

        query = "DELETE FROM foo.bar WHERE k1='foo' IF a=1 AND b=2;";
        delete = delete().from("foo", "bar").where(eq("k1", "foo")).onlyIf(eq("a", 1)).and(eq("b", 2));
        assertEquals(delete.toString(), query);

        query = "DELETE FROM foo WHERE k=:key;";
        delete = delete().from("foo").where(eq("k", bindMarker("key")));
        assertEquals(delete.toString(), query);
    }

    @Test(groups = "unit")
    @SuppressWarnings("serial")
    public void batchTest() throws Exception {
        String query;
        Statement batch;

        query = "BEGIN BATCH USING TIMESTAMP 42 ";
        query += "INSERT INTO foo(a,b) VALUES ({2,3,4},3.4);";
        query += "UPDATE foo SET a[2]='foo',b=[3,2,1]+b,c=c-{'a'} WHERE k=2;";
        query += "DELETE a[3],b['foo'],c FROM foo WHERE k=1;";
        query += "APPLY BATCH;";
        batch = batch()
            .add(insertInto("foo").values(new String[]{ "a", "b" }, new Object[]{ new TreeSet<Integer>() {{
                add(2);
                add(3);
                add(4);
            }}, 3.4 }))
            .add(update("foo").with(setIdx("a", 2, "foo")).and(prependAll("b", Arrays.asList(3, 2, 1))).and(remove("c", "a")).where(eq("k", 2)))
            .add(delete().listElt("a", 3).mapElt("b", "foo").column("c").from("foo").where(eq("k", 1)))
            .using(timestamp(42));
        assertEquals(batch.toString(), query);

        // Test passing batch(statement)
        query = "BEGIN BATCH ";
        query += "DELETE a[3] FROM foo WHERE k=1;";
        query += "APPLY BATCH;";
        batch = batch(delete().listElt("a", 3).from("foo").where(eq("k", 1)));
        assertEquals(batch.toString(), query);

        assertEquals(batch().toString(), "BEGIN BATCH APPLY BATCH;");
    }

    @Test(groups = "unit")
    public void batchCounterTest() throws Exception {
        String query;
        Statement batch;

        // Test value increments
        query = "BEGIN COUNTER BATCH USING TIMESTAMP 42 ";
        query += "UPDATE foo SET a=a+1;";
        query += "UPDATE foo SET b=b+2;";
        query += "UPDATE foo SET c=c+3;";
        query += "APPLY BATCH;";
        batch = batch()
            .add(update("foo").with(incr("a", 1)))
            .add(update("foo").with(incr("b", 2)))
            .add(update("foo").with(incr("c", 3)))
            .using(timestamp(42));
        assertEquals(batch.toString(), query);

        // Test single increments
        query = "BEGIN COUNTER BATCH USING TIMESTAMP 42 ";
        query += "UPDATE foo SET a=a+1;";
        query += "UPDATE foo SET b=b+1;";
        query += "UPDATE foo SET c=c+1;";
        query += "APPLY BATCH;";
        batch = batch()
            .add(update("foo").with(incr("a")))
            .add(update("foo").with(incr("b")))
            .add(update("foo").with(incr("c")))
            .using(timestamp(42));
        assertEquals(batch.toString(), query);

        // Test value decrements
        query = "BEGIN COUNTER BATCH USING TIMESTAMP 42 ";
        query += "UPDATE foo SET a=a-1;";
        query += "UPDATE foo SET b=b-2;";
        query += "UPDATE foo SET c=c-3;";
        query += "APPLY BATCH;";
        batch = batch()
            .add(update("foo").with(decr("a", 1)))
            .add(update("foo").with(decr("b", 2)))
            .add(update("foo").with(decr("c", 3)))
            .using(timestamp(42));
        assertEquals(batch.toString(), query);

        // Test single decrements
        query = "BEGIN COUNTER BATCH USING TIMESTAMP 42 ";
        query += "UPDATE foo SET a=a-1;";
        query += "UPDATE foo SET b=b-1;";
        query += "UPDATE foo SET c=c-1;";
        query += "APPLY BATCH;";
        batch = batch()
            .add(update("foo").with(decr("a")))
            .add(update("foo").with(decr("b")))
            .add(update("foo").with(decr("c")))
            .using(timestamp(42));
        assertEquals(batch.toString(), query);

        // Test negative decrements and negative increments
        query = "BEGIN COUNTER BATCH USING TIMESTAMP 42 ";
        query += "UPDATE foo SET a=a+1;";
        query += "UPDATE foo SET b=b+-2;";
        query += "UPDATE foo SET c=c-3;";
        query += "APPLY BATCH;";
        batch = batch()
            .add(update("foo").with(decr("a", -1)))
            .add(update("foo").with(incr("b", -2)))
            .add(update("foo").with(decr("c", 3)))
            .using(timestamp(42));
        assertEquals(batch.toString(), query);
    }

    @Test(groups = "unit", expectedExceptions = { IllegalArgumentException.class })
    public void batchMixedCounterTest() throws Exception {
        batch()
            .add(update("foo").with(incr("a", 1)))
            .add(update("foo").with(set("b", 2)))
            .add(update("foo").with(incr("c", 3)))
            .using(timestamp(42));
    }

    @Test(groups = "unit")
    public void markerTest() throws Exception {
        String query;
        Statement insert;

        query = "INSERT INTO test(k,c) VALUES (0,?);";
        insert = insertInto("test")
            .value("k", 0)
            .value("c", bindMarker());
        assertEquals(insert.toString(), query);
    }

    @Test(groups = "unit")
    public void rawEscapingTest() throws Exception {

        String query;
        Statement select;

        query = "SELECT * FROM t WHERE c='C''est la vie!';";
        select = select().from("t").where(eq("c", "C'est la vie!"));
        assertEquals(select.toString(), query);

        query = "SELECT * FROM t WHERE c=C'est la vie!;";
        select = select().from("t").where(eq("c", raw("C'est la vie!")));
        assertEquals(select.toString(), query);

        query = "SELECT * FROM t WHERE c=now();";
        select = select().from("t").where(eq("c", fcall("now")));
        assertEquals(select.toString(), query);

        query = "SELECT * FROM t WHERE c='now()';";
        select = select().from("t").where(eq("c", raw("'now()'")));
        assertEquals(select.toString(), query);
    }

    @Test(groups = "unit")
    public void selectInjectionTests() throws Exception {

        String query;
        Statement select;

        query = "SELECT * FROM \"foo WHERE k=4\";";
        select = select().all().from("foo WHERE k=4");
        assertEquals(select.toString(), query);

        query = "SELECT * FROM foo WHERE k='4 AND c=5';";
        select = select().all().from("foo").where(eq("k", "4 AND c=5"));
        assertEquals(select.toString(), query);

        query = "SELECT * FROM foo WHERE k='4'' AND c=''5';";
        select = select().all().from("foo").where(eq("k", "4' AND c='5"));
        assertEquals(select.toString(), query);

        query = "SELECT * FROM foo WHERE k='4'' OR ''1''=''1';";
        select = select().all().from("foo").where(eq("k", "4' OR '1'='1"));
        assertEquals(select.toString(), query);

        query = "SELECT * FROM foo WHERE k='4; --test comment;';";
        select = select().all().from("foo").where(eq("k", "4; --test comment;"));
        assertEquals(select.toString(), query);

        query = "SELECT \"*\" FROM foo;";
        select = select("*").from("foo");
        assertEquals(select.toString(), query);

        query = "SELECT a,b FROM foo WHERE a IN ('b','c''); --comment');";
        select = select("a", "b").from("foo").where(in("a", "b", "c'); --comment"));
        assertEquals(select.toString(), query);

        // User Injection?
        query = "SELECT * FROM bar; --(b) FROM foo;";
        select = select().fcall("* FROM bar; --", column("b")).from("foo");
        assertEquals(select.toString(), query);

        query = "SELECT writetime(\"a) FROM bar; --\"),ttl(a) FROM foo ALLOW FILTERING;";
        select = select().writeTime("a) FROM bar; --").ttl("a").from("foo").allowFiltering();
        assertEquals(select.toString(), query);

        query = "SELECT writetime(a),ttl(\"a) FROM bar; --\") FROM foo ALLOW FILTERING;";
        select = select().writeTime("a").ttl("a) FROM bar; --").from("foo").allowFiltering();
        assertEquals(select.toString(), query);

        query = "SELECT * FROM foo WHERE \"k=1 OR k\">42 LIMIT 42;";
        select = select().all().from("foo").where(gt("k=1 OR k", 42)).limit(42);
        assertEquals(select.toString(), query);

        query = "SELECT * FROM foo WHERE token(\"k)>0 OR token(k\")>token(42);";
        select = select().all().from("foo").where(gt(token("k)>0 OR token(k"), fcall("token", 42)));
        assertEquals(select.toString(), query);
    }

    @Test(groups = "unit")
    @SuppressWarnings("serial")
    public void insertInjectionTest() throws Exception {

        String query;
        Statement insert;

        query = "INSERT INTO foo(a) VALUES ('123); --comment');";
        insert = insertInto("foo").value("a", "123); --comment");
        assertEquals(insert.toString(), query);

        query = "INSERT INTO foo(\"a,b\") VALUES (123);";
        insert = insertInto("foo").value("a,b", 123);
        assertEquals(insert.toString(), query);

        query = "INSERT INTO foo(a,b) VALUES ({'2''} space','3','4'},3.4) USING TTL 24 AND TIMESTAMP 42;";
        insert = insertInto("foo").values(new String[]{ "a", "b" }, new Object[]{ new TreeSet<String>() {{
            add("2'} space");
            add("3");
            add("4");
        }}, 3.4 }).using(ttl(24)).and(timestamp(42));
        assertEquals(insert.toString(), query);
    }

    @Test(groups = "unit")
    public void updateInjectionTest() throws Exception {

        String query;
        Statement update;

        query = "UPDATE foo.bar USING TIMESTAMP 42 SET a=12 WHERE k='2 OR 1=1';";
        update = update("foo", "bar").using(timestamp(42)).with(set("a", 12)).where(eq("k", "2 OR 1=1"));
        assertEquals(update.toString(), query);

        query = "UPDATE foo SET b='null WHERE k=1; --comment' WHERE k=2;";
        update = update("foo").where().and(eq("k", 2)).with(set("b", "null WHERE k=1; --comment"));
        assertEquals(update.toString(), query);

        query = "UPDATE foo USING TIMESTAMP 42 SET \"b WHERE k=1; --comment\"=[3,2,1]+\"b WHERE k=1; --comment\" WHERE k=2;";
        update = update("foo").where().and(eq("k", 2)).with(prependAll("b WHERE k=1; --comment", Arrays.asList(3, 2, 1))).using(timestamp(42));
        assertEquals(update.toString(), query);
    }

    @Test(groups = "unit")
    public void deleteInjectionTests() throws Exception {

        String query;
        Statement delete;

        query = "DELETE FROM \"foo WHERE k=4\";";
        delete = delete().from("foo WHERE k=4");
        assertEquals(delete.toString(), query);

        query = "DELETE FROM foo WHERE k='4 AND c=5';";
        delete = delete().from("foo").where(eq("k", "4 AND c=5"));
        assertEquals(delete.toString(), query);

        query = "DELETE FROM foo WHERE k='4'' AND c=''5';";
        delete = delete().from("foo").where(eq("k", "4' AND c='5"));
        assertEquals(delete.toString(), query);

        query = "DELETE FROM foo WHERE k='4'' OR ''1''=''1';";
        delete = delete().from("foo").where(eq("k", "4' OR '1'='1"));
        assertEquals(delete.toString(), query);

        query = "DELETE FROM foo WHERE k='4; --test comment;';";
        delete = delete().from("foo").where(eq("k", "4; --test comment;"));
        assertEquals(delete.toString(), query);

        query = "DELETE \"*\" FROM foo;";
        delete = delete("*").from("foo");
        assertEquals(delete.toString(), query);

        query = "DELETE a,b FROM foo WHERE a IN ('b','c''); --comment');";
        delete = delete("a", "b").from("foo")
            .where(in("a", "b", "c'); --comment"));
        assertEquals(delete.toString(), query);

        query = "DELETE FROM foo WHERE \"k=1 OR k\">42;";
        delete = delete().from("foo").where(gt("k=1 OR k", 42));
        assertEquals(delete.toString(), query);

        query = "DELETE FROM foo WHERE token(\"k)>0 OR token(k\")>token(42);";
        delete = delete().from("foo").where(gt(token("k)>0 OR token(k"), fcall("token", 42)));
        assertEquals(delete.toString(), query);
    }

    @Test(groups = "unit")
    public void statementForwardingTest() throws Exception {

        Update upd = update("foo");
        upd.setConsistencyLevel(ConsistencyLevel.QUORUM);
        upd.enableTracing();

        Statement query = upd.using(timestamp(42)).with(set("a", 12)).and(incr("c", 3)).where(eq("k", 2));

        assertEquals(query.getConsistencyLevel(), ConsistencyLevel.QUORUM);
        assertTrue(query.isTracing());
    }

    @Test(groups = "unit")
    public void rejectUnknownValueTest() throws Exception {

        try {
            //noinspection ResultOfMethodCallIgnored
            update("foo").with(set("a", new byte[13])).where(eq("k", 2)).toString();
            fail("Byte arrays should not be valid, ByteBuffer should be used instead");
        } catch (IllegalArgumentException e) {
            // Ok, that's what we expect
        }
    }

    @Test(groups = "unit")
    public void truncateTest() throws Exception {
        assertEquals(truncate("foo").toString(), "TRUNCATE foo;");
        assertEquals(truncate("foo", quote("Bar")).toString(), "TRUNCATE foo.\"Bar\";");
    }

    @Test(groups = "unit")
    public void quotingTest() {
        assertEquals(QueryBuilder.select().from("Metrics", "epochs").getQueryString(),
            "SELECT * FROM Metrics.epochs;");
        assertEquals(QueryBuilder.select().from("Metrics", quote("epochs")).getQueryString(),
            "SELECT * FROM Metrics.\"epochs\";");
        assertEquals(QueryBuilder.select().from(quote("Metrics"), "epochs").getQueryString(),
            "SELECT * FROM \"Metrics\".epochs;");
        assertEquals(QueryBuilder.select().from(quote("Metrics"), quote("epochs")).getQueryString(),
            "SELECT * FROM \"Metrics\".\"epochs\";");

        assertEquals(QueryBuilder.insertInto("Metrics", "epochs").getQueryString(),
            "INSERT INTO Metrics.epochs() VALUES ();");
        assertEquals(QueryBuilder.insertInto("Metrics", quote("epochs")).getQueryString(),
            "INSERT INTO Metrics.\"epochs\"() VALUES ();");
        assertEquals(QueryBuilder.insertInto(quote("Metrics"), "epochs").getQueryString(),
            "INSERT INTO \"Metrics\".epochs() VALUES ();");
        assertEquals(QueryBuilder.insertInto(quote("Metrics"), quote("epochs")).getQueryString(),
            "INSERT INTO \"Metrics\".\"epochs\"() VALUES ();");
    }

    @Test(groups = "unit")
    public void compoundWhereClauseTest() throws Exception {
        String query;
        Statement select;

        query = "SELECT * FROM foo WHERE k=4 AND (c1,c2)>('a',2);";
        select = select().all().from("foo").where(eq("k", 4)).and(gt(Arrays.asList("c1", "c2"), Arrays.<Object>asList("a", 2)));
        assertEquals(select.toString(), query);

        query = "SELECT * FROM foo WHERE k=4 AND (c1,c2)>=('a',2) AND (c1,c2)<('b',0);";
        select = select().all().from("foo").where(eq("k", 4)).and(gte(Arrays.asList("c1", "c2"), Arrays.<Object>asList("a", 2)))
            .and(lt(Arrays.asList("c1", "c2"), Arrays.<Object>asList("b", 0)));
        assertEquals(select.toString(), query);

        query = "SELECT * FROM foo WHERE k=4 AND (c1,c2)<=('a',2);";
        select = select().all().from("foo").where(eq("k", 4)).and(lte(Arrays.asList("c1", "c2"), Arrays.<Object>asList("a", 2)));
        assertEquals(select.toString(), query);
    }

    @Test(groups = "unit", expectedExceptions = IllegalArgumentException.class)
    public void should_fail_if_in_clause_has_too_many_values() {
        List<Object> values = Collections.<Object>nCopies(65536, "a");
        select().all().from("foo").where(in("bar", values.toArray()));
    }

    @Test(groups = "unit", expectedExceptions = IllegalArgumentException.class)
    public void should_fail_if_built_statement_has_too_many_values() {
        List<Object> values = Collections.<Object>nCopies(65535, "a");

        // If the excessive count results from successive DSL calls, we don't check it on the fly so this statement works:
        BuiltStatement statement = select().all().from("foo")
            .where(eq("bar", "a"))
            .and(in("baz", values.toArray()));

        // But we still want to check it client-side, to fail fast instead of sending a bad query to Cassandra.
        // getValues() is called on any RegularStatement before we send it (see SessionManager.makeRequestMessage).
        statement.getValues(ProtocolVersion.V3);
    }

    @Test(groups = "unit")
    public void should_handle_collections_of_tuples() {
        String query;
        Statement statement;

        query = "UPDATE foo SET l=[(1, 2)] WHERE k=1;";
        List<TupleValue> list = ImmutableList.of(TupleType.of(cint(), cint()).newValue(1, 2));
        statement = update("foo").with(set("l", list)).where(eq("k", 1));
        assertThat(statement.toString()).isEqualTo(query);
    }

    @Test(groups = "unit")
    @CassandraVersion(major = 2.1, minor = 3)
    public void should_handle_nested_collections() {
        String query;
        Statement statement;

        query = "UPDATE foo SET l=[[1],[2]] WHERE k=1;";
        ImmutableList<ImmutableList<Integer>> list = ImmutableList.of(ImmutableList.of(1), ImmutableList.of(2));
        statement = update("foo").with(set("l", list)).where(eq("k", 1));
        assertThat(statement.toString()).isEqualTo(query);

        query = "UPDATE foo SET m={1:[[1],[2]],2:[[1],[2]]} WHERE k=1;";
        statement = update("foo").with(set("m", ImmutableMap.of(1, list, 2, list))).where(eq("k", 1));
        assertThat(statement.toString()).isEqualTo(query);

        query = "UPDATE foo SET m=m+{1:[[1],[2]],2:[[1],[2]]} WHERE k=1;";
        statement = update("foo").with(putAll("m", ImmutableMap.of(1, list, 2, list))).where(eq("k", 1));
        assertThat(statement.toString()).isEqualTo(query);

        query = "UPDATE foo SET l=[[1]]+l WHERE k=1;";
        statement = update("foo").with(prepend("l", ImmutableList.of(1))).where(eq("k", 1));
        assertThat(statement.toString()).isEqualTo(query);

        query = "UPDATE foo SET l=[[1],[2]]+l WHERE k=1;";
        statement = update("foo").with(prependAll("l", list)).where(eq("k", 1));
        assertThat(statement.toString()).isEqualTo(query);
    }

    @Test(groups = "unit")
<<<<<<< HEAD
    public void should_not_allow_bind_marker_as_added_collection_item() {
        try {
            // This generates the query "UPDATE foo SET s = s + {?} WHERE k = 1", which is invalid in Cassandra
            // (individual values in collections can't be bound)
            update("foo").with(add("s", bindMarker())).where(eq("k", 1));
            fail("Expected an exception");
        } catch (InvalidQueryException e) { /*expected*/ }

        // Same for list append/prepend
        try {
            update("foo").with(prepend("l", bindMarker())).where(eq("k", 1));
            fail("Expected an exception");
        } catch (InvalidQueryException e) { /*expected*/ }
        try {
            update("foo").with(append("l", bindMarker())).where(eq("k", 1));
            fail("Expected an exception");
        } catch (InvalidQueryException e) { /*expected*/ }
=======
    public void should_quote_complex_column_names() {
        // A column name can be anything as long as it's quoted, so "foo.bar" is a valid name
        String query = "SELECT * FROM foo WHERE \"foo.bar\"=1;";
        Statement statement = select().from("foo").where(eq(quote("foo.bar"), 1));

        assertThat(statement.toString()).isEqualTo(query);
    }

    @Test(groups = "unit")
    public void should_not_serialize_raw_query_values() {
        RegularStatement select = select().from("test").where(gt("i", raw("1")));
        assertThat(select.getQueryString()).doesNotContain("?");
        assertThat(select.getValues(ProtocolVersion.V3)).isNull();
>>>>>>> f70ef043
    }
}<|MERGE_RESOLUTION|>--- conflicted
+++ resolved
@@ -30,10 +30,7 @@
 import static org.testng.Assert.fail;
 
 import com.datastax.driver.core.*;
-<<<<<<< HEAD
 import com.datastax.driver.core.exceptions.InvalidQueryException;
-=======
->>>>>>> f70ef043
 import com.datastax.driver.core.utils.Bytes;
 import com.datastax.driver.core.utils.CassandraVersion;
 
@@ -807,7 +804,6 @@
     }
 
     @Test(groups = "unit")
-<<<<<<< HEAD
     public void should_not_allow_bind_marker_as_added_collection_item() {
         try {
             // This generates the query "UPDATE foo SET s = s + {?} WHERE k = 1", which is invalid in Cassandra
@@ -825,7 +821,10 @@
             update("foo").with(append("l", bindMarker())).where(eq("k", 1));
             fail("Expected an exception");
         } catch (InvalidQueryException e) { /*expected*/ }
-=======
+
+    }
+
+    @Test(groups = "unit")
     public void should_quote_complex_column_names() {
         // A column name can be anything as long as it's quoted, so "foo.bar" is a valid name
         String query = "SELECT * FROM foo WHERE \"foo.bar\"=1;";
@@ -839,6 +838,5 @@
         RegularStatement select = select().from("test").where(gt("i", raw("1")));
         assertThat(select.getQueryString()).doesNotContain("?");
         assertThat(select.getValues(ProtocolVersion.V3)).isNull();
->>>>>>> f70ef043
     }
 }