## Upgrade guide

The purpose of this guide is to detail changes made by successive
versions of the Java driver.

<<<<<<< HEAD
### 2.2.0

This version brings parity with Cassandra 2.2.

It is **not binary compatible** with the driver's 2.1 branch.
The main changes were introduced by the custom codecs feature (see below).
We've also seized the opportunity to remove code that was deprecated in 2.1.

1.  [Custom codecs](../features/custom_codecs/)
    ([JAVA-721](https://datastax-oss.atlassian.net/browse/JAVA-721))
    introduce several breaking changes and also modify a few runtime behaviors.

    Here is a detailed list of breaking API changes:
    * `TypeCodec` was package-private before and is now public.
    * `DataType` has no more references to `TypeCodec`, so most methods that dealt with serialization and deserialization of data types have been removed:
        * `ByteBuffer serialize(Object value, ProtocolVersion protocolVersion)`
        * `ByteBuffer serializeValue(Object value, ProtocolVersion protocolVersion)`
        * `Object deserialize(ByteBuffer bytes, ProtocolVersion protocolVersion)`
        * `Object deserialize(ByteBuffer bytes, int protocolVersion)`
        * `Object parse(String value)`
        * `String format(Object value)`
        * `Class<?> asJavaClass()`
    * `GettableByIndexData` (affects `Row`, `BoundStatement`, `TupleValue` and `UDTValue`). The following public methods were added:
        * `<T> T get(int i, Class<T> targetClass)`
        * `<T> T get(int i, TypeToken<T> targetType)`
        * `<T> T get(int i, TypeCodec<T> codec)`
    * `GettableByNameData` (affects `Row`, `BoundStatement` and `UDTValue`). The following public methods were added:
        * `<T> T get(String name, Class<T> targetClass)`
        * `<T> T get(String name, TypeToken<T> targetType)`
        * `<T> T get(String name, TypeCodec<T> codec)`
    * `SettableByIndexData` (affects `Row`, `BoundStatement`, `TupleValue` and `UDTValue`). The following public methods were added:
        * `<V> T set(int i, V v, Class<V> targetClass)`
        * `<V> T set(int i, V v, TypeToken<V> targetType)`
        * `<V> T set(int i, V v, TypeCodec<V> codec)`
    * `SettableByNameData` (affects `Row`, `BoundStatement` and `UDTValue`). The following public methods were added:
        * `<V> T set(String name, V v, Class<V> targetClass)`
        * `<V> T set(String name, V v, TypeToken<V> targetType)`
        * `<V> T set(String name, V v, TypeCodec<V> codec)`
    * `Session`. The following methods were added:
        * `newSimpleStatement(String query)`
        * `newSimpleStatement(String query, Object... values)`
    * `RegularStatement`. The following public methods were modified:
        * `getValues()`
        * `hasValues()`
    * `SimpleStatement`. Public constructors were removed; users are required to call either:
        * `Session.newSimpleStatement(String query)` or
        * `Session.newSimpleStatement(String query, Object... values)`
    * `QueryBuilder`. This class now has a single, public constructor: `QueryBuilder(Cluster cluster)`.
        Its fluent API has also changed; instead of e.g.: `QueryBuilder.select(...)`,
        users should now use the following idiom: `new QueryBuilder(cluster).select(...)`
        All methods that start a query are now instance methods instead of static ones.
    * `PreparedStatement`. The following public method was added:
        * `CodecRegistry getCodecRegistry()`.
    * `TupleType`. The following public method was deleted:
        * `TupleType of(DataType... types)`; users should now use `Metadata.newTupleType(DataType...)`.

    <p>The driver runtime behavior changes in the following situations:</p>
    * `RuntimeException`s thrown during serialization or deserialization might not be
      the same ones as before, due to the newly-introduced `CodecNotFoundException`
      and to the dynamic nature of codec search introduced by JAVA-721.
    * `TypeCodec.format(Object)` now returns the CQL keyword `"NULL"` instead of a `null` reference
      for `null` inputs.

2.  The driver now depends on Guava 16.0.1 (instead of 14.0.1).
    This update has been mainly motivated by Guava's [Issue #1635](https://code.google.com/p/guava-libraries/issues/detail?id=1635),
    which affects `TypeToken`, and hence all `TypeCodec` implementations handling parameterized types.

3.  `UDTMapper` (the type previously used to convert `@UDT`-annotated
    classes to their CQL counterpart) was removed, as well as the
    corresponding method `MappingManager#udtMapper`.

    The mapper now uses custom codecs to convert UDTs. See more
    explanations [here](../features/object_mapper/custom_codecs/#implicit-udt-codecs).

4.  All methods that took the protocol version as an `int` or assumed a
    default version have been removed (they were already deprecated in
    2.1):
    * `AbstractGettableData(int)`
    * `Cluster.Builder#withProtocolVersion(int)`
    * in `ProtocolOptions`:
      * `NEWEST_SUPPORTED_PROTOCOL_VERSION` (replaced by
        `ProtocolVersion#NEWEST_SUPPORTED`)
      * `int getProtocolVersion()`

    There are now variants of these methods using the `ProtocolVersion`
    enum. In addition, `ProtocolOptions#getProtocolVersionEnum` has been
    renamed to `ProtocolOptions#getProtocolVersion`.

5.  All methods related to the "suspected" host state have been removed
    (they had been deprecated in 2.1.6 when the suspicion mechanism was
    removed):
    * `Host.StateListener#onSuspected()` (was inherited by
      `LoadBalancingPolicy`)
    * `Host#getInitialReconnectionAttemptFuture()`

6.  `PoolingOptions#setMinSimultaneousRequestsPerConnectionThreshold(HostDistance,
    int)` has been removed. The new connection pool resizing algorithm introduced by
    [JAVA-419](https://datastax-oss.atlassian.net/browse/JAVA-419) does not need this
    threshold anymore.

7.  `AddressTranslater` has been renamed to `AddressTranslator`. All
    related methods and classes have also been renamed.

    In addition, the `close()` method has been pulled up into
    `AddressTranslator`, and `CloseableAddressTranslator` has been removed.
    Existing third-party `AddressTranslator` implementations only need
    to add an empty `close()` method.

8.  The `close()` method has been pulled up into `LoadBalancingPolicy`,
    and `CloseableLoadBalancingPolicy` has been removed. Existing third-party
    `LoadBalancingPolicy` implementations only need to add an empty
    `close()` method.

9.  All pluggable components now have callbacks to detect when they get
    associated with a `Cluster` instance:
    * `ReconnectionPolicy`, `RetryPolicy`, `AddressTranslator`,
      and `TimestampGenerator`:
      * `init(Cluster)`
      * `close()`
    * `Host.StateListener` and `LatencyTracker`:
      * `onRegister(Cluster)`
      * `onUnregister(Cluster)`

    This gives these components the opportunity to perform
    initialization / cleanup tasks. Existing third-party implementations
    only need to add empty methods.

10. `LoadBalancingPolicy` does not extend `Host.StateListener` anymore:
    callback methods (`onUp`, `onDown`, etc.) have been duplicated. This
    is unlikely to affect clients.

11. [Client-side timestamp generation](../features/query_timestamps/) is
    now the default (provided that [native
    protocol](../features/native_protocol) v3 or higher is in use). The
    generator used is `AtomicMonotonicTimestampGenerator`.

12. If a DNS name resolves to multiple A-records,
    `Cluster.Builder#addContactPoint(String)` will now use all of these
    addresses as contact points. This gives you the possibility of
    maintaining contact points in DNS configuration, and having a single,
    static contact point in your Java code.

13. The following methods were added for [Custom payloads](../features/custom_payloads):
    * in `PreparedStatement`: `getIncomingPayload()`,
      `getOutgoingPayload()` and
      `setOutgoingPayload(Map<String,ByteBuffer>)`
    * `AbstractSession#prepareAsync(String, Map<String,ByteBuffer>)`

    Also, not that `AbstractSession#prepareAsync(Statement)` does not
    call `AbstractSession#prepareAsync(String)` anymore, they now both
    delegate to a private method.

    This breaks binary compatibility for these two classes; if you have
    custom implementations, you will have to adapt them accordingly.

14. Getters and setters have been added to "data-container" classes for
    new CQL types:
    * `getByte`/`setByte` for the `TINYINT` type
    * `getShort`/`setShort` for the `SMALLINT` type
    * `getTime`/`setTime` for the `TIME` type
    * `getDate`/`setDate` for the `DATE` type

    The methods for the `TIMESTAMP` CQL type have been renamed to
    `getTimestamp` and `setTimestamp`.

    This affects `Row`, `BoundStatement`, `TupleValue` and `UDTValue`.

15. New exception types have been added to handle additional server-side
    errors introduced in Cassandra 2.2:
    * `ReadFailureException`
    * `WriteFailureException`
    * `FunctionExecutionException`

    This is not a breaking change since all driver exceptions are
    unchecked; but clients might decide to handle these errors in a specific
    way.

    In addition, `QueryTimeoutException` has been renamed to
    `QueryExecutionException` (this is an intermediary class in our
    exception hierarchy, it now has new child classes that are not
    related to timeouts).

16. `ResultSet#fetchMoreResults()` now returns a `ListenableFuture<ResultSet>`.
    This makes the API more friendly if you chain transformations on an async
    query to process all pages (see `AsyncResultSetTest` in the sources for an
    example).

17. `Frozen` annotations in the mapper are no longer checked at runtime (see
    [JAVA-843](https://datastax-oss.atlassian.net/browse/JAVA-843) for more
    explanations). So they become purely informational at this stage.
    However it is a good idea to keep using these annotations and make sure
    they match the schema, in anticipation for the schema generation features
    that will be added in a future version.

18. `AsyncInitSession` has been removed, `initAsync()` is now part of the
    `Session` interface (the only purpose of the extra interface was to preserve
    binary compatibility on the 2.1 branch).
=======
### 2.1.8

2.1.8 is binary-compatible with 2.1.7 but introduces a small change in the 
driver's behavior:

1. The list of contact points provided at startup is now shuffled before trying
   to open the control connection, so that multiple clients with the same contact
   points don't all pick the same control host. As a result, you can't assume that
   the driver will try contact points in a deterministic order. In particular, if
   you use the `DCAwareRoundRobinPolicy` without specifying a primary datacenter
   name, make sure that you only provide local hosts as contact points.
>>>>>>> 5a4f6d8a


### 2.1.7

This version brings a few changes in the driver's behavior; none of them break
binary compatibility.

1. The `DefaultRetryPolicy`'s behaviour has changed in the case of an Unavailable
   exception received from a request. The new behaviour will cause the driver to
   process a Retry on a different node at most once, otherwise an exception will
   be thrown. This change makes sense in the case where the node tried initially
   for the request happens to be isolated from the rest of the cluster (e.g.
   because of a network partition) but can still answer to the client normally.
   In this case, trying another node has a chance of success.
   The previous behaviour was to always throw an exception.

2. The following properties in `PoolingOptions` were renamed:
    * `MaxSimultaneousRequestsPerConnectionThreshold` to `NewConnectionThreshold`
    * `MaxSimultaneousRequestsPerHostThreshold` to `MaxRequestsPerConnection`

    The old getters/setters were deprecated, but they delegate to the new
    ones.

    Also, note that the connection pool for protocol v3 can now be configured to
    use multiple connections. See [this page](../features/pooling) for more
    information.

3. `MappingManager(Session)` will now force the initialization of the `Session`
   if needed. This is a change from 2.1.6, where if you gave it an uninitialized
   session (created with `Cluster#newSession()` instead of `Cluster#connect()`),
   it would only get initialized on the first request.

    If this is a problem for you, `MappingManager(Session, ProtocolVersion)`
    preserves the previous behavior (see the API docs for more details).

4. A `BuiltStatement` is now considered non-idempotent whenever a `fcall()`
   or `raw()` is used to build a value to be inserted in the database.
   If you know that the CQL functions or expressions are safe, use
   `setIdempotent(true)` on the statement.

### 2.1.6

See [2.0.10](#2-0-x-to-2-0-10).


### 2.1.2

2.1.2 brings important internal changes with native protocol v3 support, but
the impact on the public API has been kept as low as possible.

#### User API Changes

1. The native protocol version is now modelled as an enum: `ProtocolVersion`.
   Most public methods that take it as an argument have a backward-compatible
   version that takes an `int` (the exception being `RegularStatement`,
   described below). For new code, prefer the enum version.

#### Internal API Changes

1. `RegularStatement.getValues` now takes the protocol version as a
   `ProtocolVersion` instead of an `int`. This is transparent for callers
   since there is a backward-compatible alternative, but if you happened to
   extend the class you'll need to update your implementation.

2. `BatchStatement.setSerialConsistencyLevel` now returns `BatchStatement`
   instead of `Statement`. Again, this only matters if you extended this
   class (if so, it might be a good idea to also have a covariant return in
   your child class).

3. The constructor of `UnsupportedFeatureException` now takes a
   `ProtocolVersion` as a parameter. This should impact few users, as there's
   hardly any reason to build instances of that class from client code.

#### New features

These features are only active when the native protocol v3 is in use.

1. The driver now uses a single connection per host (as opposed to a pool in
   2.1.1). Most options in `PoolingOptions` are ignored, except for a new one
   called `maxSimultaneousRequestsPerHostThreshold`. See the class's Javadocs
   for detailed explanations.

2. You can now provide a default timestamp with each query (but it will be
   ignored if the CQL query string already contains a `USING TIMESTAMP`
   clause). This can be done on a per-statement basis with
   `Statement.setDefaultTimestamp`, or automatically with a
   `TimestampGenerator` specified with
   `Cluster.Builder.withTimestampGenerator` (two implementations are
   provided: `ThreadLocalMonotonicTimestampGenerator` and
   `AtomicMonotonicTimestampGenerator`). If you specify both, the statement's
   timestamp takes precedence over the generator. By default, the driver has
   the same behavior as 2.1.1 (no generator, timestamps are assigned by
   Cassandra unless `USING TIMESTAMP` was specified).

3. `BatchStatement.setSerialConsistencyLevel` no longer throws an exception,
   it will honor the serial consistency level for the batch.


### 2.1.1

#### Internal API Changes

1. The `ResultSet` interface has a new `wasApplied()` method. This will
   only affect clients that provide their own implementation of this interface.


### 2.1.0

#### User API Changes

1. The `getCaching` method of `TableMetadata#Options` now returns a
   `Map` to account for changes to Cassandra 2.1. Also, the
   `getIndexInterval` method now returns an `Integer` instead of an `int`
   which will be `null` when connected to Cassandra 2.1 nodes.

2. `BoundStatement` variables that have not been set explicitly will no
   longer default to `null`. Instead, all variables must be bound explicitly,
   otherwise the execution of the statement will fail (this also applies to
   statements inside of a `BatchStatement`). For variables that map to a
   primitive Java type, a new `setToNull` method has been added.
   We made this change because the driver might soon distinguish between unset
   and null variables, so we don't want clients relying on the "leave unset to
   set to `null`" behavior.


#### Internal API Changes

The changes listed in this section should normally not impact end users of the
driver, but rather third-party frameworks and tools.

1. The `serialize` and `deserialize` methods in `DataType` now take an
   additional parameter: the protocol version. As explained in the javadoc,
   if unsure, the proper value to use for this parameter is the protocol version
   in use by the driver, i.e. the value returned by
   `cluster.getConfiguration().getProtocolOptions().getProtocolVersion()`.

2. The `parse` method in `DataType` now returns a Java object, not a
   `ByteBuffer`. The previous behavior can be obtained by calling the
   `serialize` method on the returned object.

3. The `getValues` method of `RegularStatement` now takes the protocol
   version as a parameter. As above, the proper value if unsure is almost surely
   the protocol version in use
   (`cluster.getConfiguration().getProtocolOptions().getProtocolVersion()`).


### 2.0.11

2.0.11 preserves binary compatibility with previous versions. There are a few
changes in the driver's behavior:

1. The `DefaultRetryPolicy`'s behaviour has changed in the case of an Unavailable
   exception received from a request. The new behaviour will cause the driver to
   process a Retry on a different node at most once, otherwise an exception will
   be thrown. This change makes sense in the case where the node tried initially
   for the request happens to be isolated from the rest of the cluster (e.g.
   because of a network partition) but can still answer to the client normally.
   In this case, trying another node has a chance of success.
   The previous behaviour was to always throw an exception.

2. A `BuiltStatement` is now considered non-idempotent whenever a `fcall()`
   or `raw()` is used to build a value to be inserted in the database.
   If you know that the CQL functions or expressions are safe, use
   `setIdempotent(true)` on the statement.

3. The list of contact points provided at startup is now shuffled before trying
   to open the control connection, so that multiple clients with the same contact
   points don't all pick the same control host. As a result, you can't assume that
   the driver will try contact points in a deterministic order. In particular, if
   you use the `DCAwareRoundRobinPolicy` without specifying a primary datacenter
   name, make sure that you only provide local hosts as contact points.


### <a name="2-0-x-to-2-0-10"></a>2.0.x to 2.0.10

We try to avoid breaking changes within a branch (2.0.x to 2.0.y), but
2.0.10 saw a lot of new features and internal improvements. There is one
breaking change:

1. `LatencyTracker#update` now has a different signature and takes two new
   parameters: the statement that has been executed (never null), and the exception
   thrown while executing the query (or null, if the query executed successfully).
   Existing implementations of this interface, once upgraded to the new method
   signature, should continue to work as before.

The following might also be of interest:

2. `SocketOptions#getTcpNoDelay()` is now TRUE by default (it was previously undefined).
   This reflects the new behavior of Netty (which was upgraded from version 3.9.0 to
   4.0.27): `TCP_NODELAY` is now turned on by default, instead of depending on the OS
   default like in previous versions.

3. Netty is not shaded anymore in the default Maven artifact. However we publish a
   [shaded artifact](../features/shaded_jar/) under a different classifier.

4. The internal initialization sequence of the Cluster object has been slightly changed:
   some fields that were previously initialized in the constructor are now set when
   the `init()` method is called. This is unlikely to affect regular driver users.

### 1.0 to 2.0

We used the opportunity of a major version bump to incorporate your feedback
and improve the API, to fix a number of inconsistencies and remove cruft.
Unfortunately this means there are some breaking changes, but the new API should
be both simpler and more complete.

The following describes the changes for 2.0 that are breaking changes of the
1.0 API. For ease of use, we distinguish two categories of API changes: the "main"
ones and the "other" ones.

The "main" API changes are the ones that are either
likely to affect most upgraded apps or are incompatible changes that, even if minor,
will not be detected at compile time. Upgraders are highly encouraged to check
this list of "main" changes while upgrading their application to 2.0 (even
though most applications are likely to be affected by only a handful of
changes).

The "other" list is, well, other changes: those that are likely to
affect a minor number of applications and will be detected by compile time
errors anyway. It is ok to skip those initially and only come back to them if
you have trouble compiling your application after an upgrade.

#### Main API changes

1. The `Query` class has been renamed into `Statement` (it was confusing
  to some that the `BoundStatement` was not a `Statement`). To allow
  this, the old `Statement` class has been renamed to `RegularStatement`.

2. The `Cluster` and `Session` shutdown API has changed. There is now a
  `closeAsync` that is asynchronous but returns a `Future` on the
  completion of the shutdown process.  There is also a `close` shortcut
  that does the same but blocks.  Also, `close` now waits for ongoing
  queries to complete by default (but you can force the closing of all
  connections if you want to).

3. `NoHostAvailableException#getErrors` now returns the full exception objects for
   each node instead of just a message. In other words, it returns a
   `Map<InetAddress, Throwable>` instead of a `Map<InetAddress, String>`.

4. `Statement#getConsistencyLevel` (previously `Query#getConsistencyLevel`, see
   first point) will now return `null` by default (instead of `CL.ONE`), with the
   meaning of "use the default consistency level".
   The default consistency level can now be configured through the new `QueryOptions`
   object in the cluster `Configuration`.

5. The `Metrics` class now uses the Codahale metrics library version 3 (version 2 was
   used previously). This new major version of the library has many API changes
   compared to its version 2 (see the [release notes](https://dropwizard.github.io/metrics/3.1.0/about/release-notes/) for details),
   which can thus impact consumers of the Metrics class.
   Furthermore, the default `JmxReporter` now includes a name specific to the
   cluster instance (to avoid conflicts when multiple Cluster instances are created
   in the same JVM). As a result, tools that were polling JMX info will
   have to be updated accordingly.

6. The `QueryBuilder#in` method now has the following special case: using
   `QueryBuilder.in(QueryBuilder.bindMarker())` will generate the string `IN ?`,
   not `IN (?)` as was the case in 1.0. The reasoning being that the former
   syntax, made valid by [CASSANDRA-4210](https://issues.apache.org/jira/browse/CASSANDRA-4210)
   is a lot more useful than `IN (?)`, as the latter can more simply use an
   equality.
   Note that if you really want to output `IN (?)` with the query
   builder, you can use `QueryBuilder.in(QueryBuilder.raw("?"))`.

7. When binding values by name in `BoundStatement` (i.e. using the
   `setX(String, X)` methods), if more than one variable have the same name,
   then all values corresponding to that variable
   name are set instead of just the first occurrence.

8. The `QueryBuilder#raw` method does not automatically add quotes anymore, but
   rather output its result without any change (as the raw name implies).
   This means for instance that `eq("x", raw(foo))` will output `x = foo`,
   not `x = 'foo'` (you don't need the raw method to output the latter string).

9. The `QueryBuilder` will now sometimes use the new ability to send value as
   bytes instead of serializing everything to string. In general the QueryBuilder
   will do the right thing, but if you were calling the `getQueryString()` method
   on a Statement created with a QueryBuilder (for other reasons than to prepare a query)
   then the returned string may contain bind markers in place of some of the values
   provided (and in that case, `getValues()` will contain the values corresponding
   to those markers). If need be, it is possible to force the old behavior by
   using the new `setForceNoValues()` method.

#### Other API Changes

1. Creating a Cluster instance (through `Cluster#buildFrom` or the
   `Cluster.Builder#build` method) **does not create any connection right away
   anymore** (and thus cannot throw a `NoHostAvailableException` or an
   `AuthenticationException`). Instead, the initial contact points are checked
   the first time a call to `Cluster#connect` is done. If for some reason you
   want to emulate the previous behavior, you can use the new method
   `Cluster#init`: `Cluster.builder().build()` in 1.0 is equivalent to
   `Cluster.builder().build().init()` in 2.0.

2. Methods from `Metadata`, `KeyspaceMetadata` and `TableMetadata` now use by default
   case insensitive identifiers (for keyspace, table and column names in
   parameter). You can double-quote an identifier if you want it to be a
   case sensitive one (as you would do in CQL) and there is a `Metadata.quote`
   helper method for that.

3. The `TableMetadata#getClusteringKey` method has been renamed
   `TableMetadata#getClusteringColumns` to match the "official" vocabulary.

4. The `UnavailableException#getConsistency` method has been renamed to
   `UnavailableException#getConsistencyLevel` for consistency with the method of
   `QueryTimeoutException`.

5. The `RegularStatement` class (ex-`Statement` class, see above) must now
   implement two additional methods: `RegularStatement#getKeyspace` and
   `RegularStatement#getValues`. If you had extended this class, you will have to
   implement those new methods, but both can return null if they are not useful
   in your case.

6. The `Cluster.Initializer` interface should now implement 2 new methods:
   `Cluster.Initializer#getInitialListeners` (which can return an empty
   collection) and `Cluster.Initializer#getClusterName` (which can return null).

7. The `Metadata#getReplicas` method now takes 2 arguments. On top of the
   partition key, you must now provide the keyspace too. The previous behavior
   was buggy: it's impossible to properly return the full list of replica for a
   partition key without knowing the keyspace since replication may depend on
   the keyspace).

8. The method `LoadBalancingPolicy#newQueryPlan()` method now takes the currently
   logged keyspace as 2nd argument. This information is necessary to do proper
   token aware balancing (see preceding point).

9. The `ResultSetFuture#set` and `ResultSetFuture#setException` methods have been
   removed (from the public API at least). They were never meant to be exposed
   publicly: a `resultSetFuture` is always set by the driver itself and should
   not be set manually.

10. The deprecated since 1.0.2 `Host.HealthMonitor` class has been removed. You
    will now need to use `Host#isUp` and `Cluster#register` if you were using that
    class.

#### Features available only with Cassandra 2.0

This section details the biggest additions to 2.0 API wise. It is not an
exhaustive list of new features in 2.0.

1. The new `BatchStatement` class allows to group any type of insert Statements
   (`BoundStatement` or `RegularStatement`) for execution as a batch. For instance,
   you can do something like:

    ```java
    List<String> values = ...;
    PreparedStatement ps = session.prepare("INSERT INTO myTable(value) VALUES (?)");
    BatchStatement bs = new BatchStatement();
    for (String value : values)
       bs.add(ps.bind(value));
    session.execute(bs);
    ```

2. `SimpleStatement` can now take a list of values in addition to the query. This
   allows to do the equivalent of a prepare+execute but with only one round-trip
   to the server and without keeping the prepared statement after the
   execution.

    This is typically useful if a given query should be executed only
    once (i.e. you don't want to prepare it) but you also don't want to
    serialize all values into strings. Shortcut `Session#execute()` and
    `Session#executeAsync()` methods are also provided so you that you can do:

    ```java
    String imgName = ...;
    ByteBuffer imgBytes = ...;
    session.execute("INSERT INTO images(name, bytes) VALUES (?, ?)", imgName, imgBytes);
    ```

3. SELECT queries are now "paged" under the hood. In other words, if a query
   yields a very large result, only the beginning of the `ResultSet` will be fetched
   initially, the rest being fetched "on-demand". In practice, this means that:

    ```java
    for (Row r : session.execute("SELECT * FROM mytable"))
       ... process r ...
    ```

    should not timeout or OOM the server anymore even if "mytable" contains a lot
    of data. In general paging should be transparent for the application (as in
    the example above), but the implementation provides a number of knobs to
    fine tune the behavior of that paging:
    * the size of each "page" can be set per-query (`Statement#setFetchSize()`)
    * the `ResultSet` object provides 2 methods to check the state of paging
      (`ResultSet#getAvailableWithoutFetching` and `ResultSet#isFullyFetched`)
      as well as a mean to force the pre-fetching of the next page (`ResultSet#fetchMoreResults`).<|MERGE_RESOLUTION|>--- conflicted
+++ resolved
@@ -3,7 +3,6 @@
 The purpose of this guide is to detail changes made by successive
 versions of the Java driver.
 
-<<<<<<< HEAD
 ### 2.2.0
 
 This version brings parity with Cassandra 2.2.
@@ -201,7 +200,8 @@
 18. `AsyncInitSession` has been removed, `initAsync()` is now part of the
     `Session` interface (the only purpose of the extra interface was to preserve
     binary compatibility on the 2.1 branch).
-=======
+
+
 ### 2.1.8
 
 2.1.8 is binary-compatible with 2.1.7 but introduces a small change in the 
@@ -213,7 +213,6 @@
    the driver will try contact points in a deterministic order. In particular, if
    you use the `DCAwareRoundRobinPolicy` without specifying a primary datacenter
    name, make sure that you only provide local hosts as contact points.
->>>>>>> 5a4f6d8a
 
 
 ### 2.1.7
